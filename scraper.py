--- conflicted
+++ resolved
@@ -193,12 +193,6 @@
             logger.warning("No chapters found")
             return chapters
 
-<<<<<<< HEAD
-        # Find all chapter links
-        chapter_links = chapter_list_div.find_all('a', class_='list-group-item')
-
-=======
->>>>>>> 733ae4c4
         for link in reversed(chapter_links): # from old to new
             try:
                 # Extract chapter number from id

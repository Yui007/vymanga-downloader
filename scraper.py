"""
Web scraper for vymanga.co.
Handles fetching manga metadata, chapter lists, and page images.
"""

import requests
import time
import os
from bs4 import BeautifulSoup
from urllib.parse import urljoin, urlparse
from typing import List, Optional, Dict, Any
import re
from concurrent.futures import ThreadPoolExecutor, as_completed

from models import Manga, Chapter, Page
from utils import logger, is_valid_image_url

# Try to import playwright, fallback to requests if not available
try:
    from playwright.sync_api import sync_playwright
    PLAYWRIGHT_AVAILABLE = True
except ImportError:
    PLAYWRIGHT_AVAILABLE = False
    logger.warning("Playwright not available. Chapter image scraping may not work properly.")


class VymangaScraper:
    """Scraper for vymanga.co manga website."""

    def __init__(self, base_url: str = "https://vymanga.co"):
        """
        Initialize the scraper.

        Args:
            base_url: Base URL for vymanga.co
        """
        self.base_url = base_url.rstrip('/')
        self.session = requests.Session()
        self.session.headers.update({
            'User-Agent': 'Mozilla/5.0 (Windows NT 10.0; Win64; x64) AppleWebKit/537.36 (KHTML, like Gecko) Chrome/91.0.4472.124 Safari/537.36'
        })

    def _make_request(self, url: str, retries: int = 3) -> Optional[BeautifulSoup]:
        """
        Make HTTP request with retries.

        Args:
            url: URL to request
            retries: Number of retry attempts

        Returns:
            BeautifulSoup object or None if failed
        """
        for attempt in range(retries):
            try:
                logger.debug(f"Making request to: {url} (attempt {attempt + 1})")
                response = self.session.get(url, timeout=30)
                response.raise_for_status()

                # Handle adult content warning on first visit
                if "closeWarningContent" in response.text and attempt == 0:
                    logger.info("Handling adult content warning...")
                    # Try to accept the warning
                    soup = BeautifulSoup(response.text, 'html.parser')
                    accept_button = soup.find('button', {
                        'class': 'btn btn-primary',
                        'onclick': lambda x: x and 'closeWarningContent' in str(x)
                    })

                    if accept_button:
                        # Extract the onclick URL or try to simulate the click
                        onclick = accept_button.get('onclick', '')
                        if 'closeWarningContent();saveWarning()' in onclick:
                            # Try to post to accept the warning
                            warning_response = self.session.post(
                                url,
                                data={'accept_warning': '1'},
                                timeout=10
                            )
                            if warning_response.status_code == 200:
                                response = warning_response

                return BeautifulSoup(response.text, 'html.parser')

            except requests.RequestException as e:
                logger.warning(f"Request failed (attempt {attempt + 1}): {e}")
                if attempt < retries - 1:
                    time.sleep(2 ** attempt)  # Exponential backoff

        logger.error(f"Failed to fetch {url} after {retries} attempts")
        return None

    def scrape_manga_info(self, manga_url: str) -> Optional[Manga]:
        """
        Scrape manga information from the given URL.

        Args:
            manga_url: URL of the manga page

        Returns:
            Manga object with scraped information or None if failed
        """
        logger.info(f"Scraping manga info from: {manga_url}")
        soup = self._make_request(manga_url)

        if not soup:
            return None

        try:
            # Extract basic information
            manga = Manga(
                title="",
                url=manga_url,
                author="",
                status="",
                genres=[],
                summary="",
                cover_url=""
            )

            # Extract title
            title_elem = soup.find('h1', class_='title')
            if title_elem:
                manga.title = title_elem.get_text(strip=True)

            # Extract cover image
            cover_div = soup.find('div', class_='img-manga')
            if cover_div:
                cover_img = cover_div.find('img')
                if cover_img and cover_img.get('src'):
                    manga.cover_url = urljoin(manga_url, cover_img['src'])

            # Extract metadata from col-md-7 div
            info_div = soup.find('div', class_='col-md-7')
            if info_div:
                # Extract author
                author_elem = info_div.find('a', href=re.compile(r'/author/'))
                if author_elem:
                    manga.author = author_elem.get_text(strip=True)

                # Extract status
                status_elem = info_div.find('span', class_='text-ongoing')
                if status_elem:
                    manga.status = status_elem.get_text(strip=True)

                # Extract genres
                genre_badges = info_div.find_all('a', class_='badge')
                for badge in genre_badges:
                    genre_text = badge.get_text(strip=True)
                    if genre_text:
                        manga.genres.append(genre_text)

            # Extract summary
            summary_elem = soup.find('p', class_='content')
            if summary_elem:
                manga.summary = summary_elem.get_text(strip=True)

            # Extract chapters
            chapters = self._scrape_chapter_list(soup, manga_url)
            manga.chapters = chapters

            logger.info(f"Successfully scraped manga: {manga.title} ({len(chapters)} chapters)")
            return manga

        except Exception as e:
            logger.error(f"Error scraping manga info: {e}")
            return None

    def _scrape_chapter_list(self, soup: BeautifulSoup, manga_url: str) -> List[Chapter]:
        """
        Scrape chapter list from the manga page.

        Args:
            soup: BeautifulSoup object of the manga page
            manga_url: Base manga URL

        Returns:
            List of Chapter objects
        """
        chapters = []

        # Find chapter list container
        chapter_list_div = soup.find('div', class_='list')
        if not chapter_list_div:
            logger.warning("No chapter list found")
            return chapters

        # Find all chapter links
        chapter_links = chapter_list_div.find_all('a', class_='list-group-item')

        for link in chapter_links:
            try:
<<<<<<< HEAD
                # Extract chapter number from id
                chapter_match = re.findall(r'chapter-(\d+(?:\.\d+)?)', link.get('id'))
                if chapter_match:
                    chapter_number = float(chapter_match[0])
                else:
                    # Fallback to extract chapter number from text
                    chapter_text = link.get_text(strip=True)
                    chapter_match = re.search(r'Chapter\s+(\d+(?:\.\d+)?)', chapter_text, re.IGNORECASE)
                    if not chapter_match:
                        continue
                    chapter_number = float(chapter_match.group(1))
                
=======
                # Extract chapter number and title from text
                chapter_text = link.get_text(strip=True)
                chapter_match = re.search(r'Chapter\s+(\d+(?:\.\d+)?)', chapter_text, re.IGNORECASE)

                if not chapter_match:
                    continue

                chapter_number = float(chapter_match.group(1))

                # Extract chapter title - everything after "Chapter X.X : "
                title_match = re.search(r'Chapter\s+\d+(?:\.\d+)?\s*:\s*(.+)', chapter_text, re.IGNORECASE)
                if title_match:
                    full_title = title_match.group(1).strip()
                    # If the title starts with "Ch X.X :", remove it to avoid duplication
                    ch_prefix_match = re.match(r'Ch\s+\d+(?:\.\d+)?\s*:\s*(.+)', full_title, re.IGNORECASE)
                    if ch_prefix_match:
                        chapter_title = ch_prefix_match.group(1).strip()
                    else:
                        chapter_title = full_title
                else:
                    # Fallback to default title if no title found
                    chapter_title = f"Chapter {chapter_number}"

>>>>>>> 788b97ee
                # Extract chapter URL
                chapter_url = link.get('href')
                if not chapter_url:
                    continue

                # Handle relative URLs
                if chapter_url.startswith('/'):
                    chapter_url = urljoin(self.base_url, chapter_url)
                elif not chapter_url.startswith('http'):
                    chapter_url = urljoin(manga_url, chapter_url)

                # Extract date if available
                date_elem = link.find('p', class_='text-right')
                published_date = None
                if date_elem:
                    date_text = date_elem.get_text(strip=True)
                    # Try to parse relative dates like "7 hours ago"
                    if 'ago' in date_text.lower():
                        published_date = None  # For now, skip parsing relative dates

                chapter = Chapter(
                    title=chapter_title,
                    number=chapter_number,
                    url=chapter_url,
                    published_date=published_date
                )

                chapters.append(chapter)

            except Exception as e:
                logger.warning(f"Error parsing chapter: {e}")
                continue

        # Sort chapters by number (ascending)
        chapters.sort(key=lambda x: x.number)
        logger.info(f"Found {len(chapters)} chapters")
        return chapters

    def scrape_chapter_pages(self, chapter: Chapter) -> bool:
        """
        Scrape all pages/images from a chapter using Playwright.

        Args:
            chapter: Chapter object to scrape pages for

        Returns:
            True if successful, False otherwise
        """
        logger.info(f"Scraping pages for {chapter.title}")

        if not PLAYWRIGHT_AVAILABLE:
            logger.error("Playwright not available. Cannot scrape chapter images.")
            logger.info("Install playwright: pip install playwright")
            logger.info("Then run: playwright install")
            return False

        try:
            # Import here to ensure it's available
            from playwright.sync_api import sync_playwright
            with sync_playwright() as p:
                # Launch browser in headless mode
                browser = p.chromium.launch(headless=True)
                page = browser.new_page()

                # Go to chapter URL
                logger.debug(f"Loading chapter URL: {chapter.url}")
                page.goto(chapter.url, wait_until="domcontentloaded")
                time.sleep(3)

                # Click "Change To Vertical View" button
                try:
                    view_toggle = page.query_selector("a.view-control")
                    if view_toggle:
                        view_toggle.click()
                        time.sleep(2)
                        logger.debug("Switched to vertical view")
                except Exception as e:
                    logger.debug(f"Could not click vertical view button: {e}")

                # Grab all images inside #main_reader
                image_elements = page.query_selector_all("#main_reader img")
                logger.info(f"Found {len(image_elements)} images")

                if not image_elements:
                    logger.warning("No images found in chapter")
                    browser.close()
                    return False

                pages_found = 0
                for idx, img in enumerate(image_elements, start=1):
                    try:
                        # Get image URL from data-src or src attribute
                        img_url = img.get_attribute("data-src") or img.get_attribute("src")

                        logger.debug(f"Image {idx}: {img_url}")

                        # Skip loading gifs and invalid URLs
                        if not img_url:
                            logger.debug(f"Skipping image {idx}: empty URL")
                            continue

                        if "loading.gif" in img_url:
                            logger.debug(f"Skipping image {idx}: loading gif")
                            continue

                        # Validate image URL
                        is_valid = is_valid_image_url(img_url)
                        logger.debug(f"Image {idx} validation result: {is_valid}")

                        if not is_valid:
                            logger.debug(f"Skipping image {idx}: invalid image URL")
                            continue

                        # Handle relative URLs
                        if img_url.startswith('/'):
                            img_url = urljoin(self.base_url, img_url)
                        elif not img_url.startswith('http'):
                            img_url = urljoin(chapter.url, img_url)

                        # Add page to chapter
                        page_obj = chapter.add_page(img_url, idx)
                        pages_found += 1
                        logger.debug(f"Added page {idx}: {img_url}")

                    except Exception as e:
                        logger.warning(f"Error processing image {idx}: {e}")
                        continue

                browser.close()
                logger.info(f"Successfully scraped {pages_found} pages for {chapter.title}")
                return pages_found > 0

        except Exception as e:
            logger.error(f"Error scraping chapter pages with Playwright: {e}")
            return False

    def scrape_manga_with_chapters(self, manga_url: str, max_workers: int = 3) -> Optional[Manga]:
        """
        Scrape complete manga including all chapters and pages using parallel processing.

        Args:
            manga_url: URL of the manga page
            max_workers: Maximum number of concurrent chapter scrapers

        Returns:
            Complete Manga object or None if failed
        """
        logger.info(f"Starting complete scrape of: {manga_url}")

        # First scrape basic manga info
        manga = self.scrape_manga_info(manga_url)
        if not manga:
            return None

        # Then scrape all chapters in parallel
        total_chapters = len(manga.chapters)
        logger.info(f"Scraping {total_chapters} chapters using {max_workers} parallel workers...")

        successful_chapters = 0
        failed_chapters = []

        # Use ThreadPoolExecutor for parallel chapter scraping
        with ThreadPoolExecutor(max_workers=max_workers) as executor:
            # Submit all chapter scraping tasks
            future_to_chapter = {
                executor.submit(self.scrape_chapter_pages, chapter): chapter
                for chapter in manga.chapters
            }

            # Process completed tasks as they finish
            for future in as_completed(future_to_chapter):
                chapter = future_to_chapter[future]
                try:
                    success = future.result()
                    if success:
                        successful_chapters += 1
                        logger.info(f"✓ Completed: {chapter.title}")
                    else:
                        failed_chapters.append(chapter.title)
                        logger.warning(f"✗ Failed: {chapter.title}")

                except Exception as e:
                    failed_chapters.append(chapter.title)
                    logger.error(f"✗ Error scraping {chapter.title}: {e}")

        # Log summary
        logger.info(f"Chapter scraping completed: {successful_chapters}/{total_chapters} successful")
        if failed_chapters:
            logger.warning(f"Failed chapters: {', '.join(failed_chapters)}")

        logger.info(f"Completed scraping manga: {manga.title}")
        return manga

    def scrape_selected_chapters(self, chapters: List[Chapter], max_workers: int = 3) -> bool:
        """
        Scrape pages for selected chapters only using parallel processing.

        Args:
            chapters: List of Chapter objects to scrape pages for
            max_workers: Maximum number of concurrent chapter scrapers

        Returns:
            True if all chapters were scraped successfully, False otherwise
        """
        if not chapters:
            logger.warning("No chapters provided for scraping")
            return False

        logger.info(f"Scraping {len(chapters)} selected chapters using {max_workers} parallel workers...")

        successful_chapters = 0
        failed_chapters = []

        # Use ThreadPoolExecutor for parallel chapter scraping
        with ThreadPoolExecutor(max_workers=max_workers) as executor:
            # Submit all chapter scraping tasks
            future_to_chapter = {
                executor.submit(self.scrape_chapter_pages, chapter): chapter
                for chapter in chapters
            }

            # Process completed tasks as they finish
            for future in as_completed(future_to_chapter):
                chapter = future_to_chapter[future]
                try:
                    success = future.result()
                    if success:
                        successful_chapters += 1
                        logger.info(f"✓ Completed: {chapter.title}")
                    else:
                        failed_chapters.append(chapter.title)
                        logger.warning(f"✗ Failed: {chapter.title}")

                except Exception as e:
                    failed_chapters.append(chapter.title)
                    logger.error(f"✗ Error scraping {chapter.title}: {e}")

        # Log summary
        logger.info(f"Chapter scraping completed: {successful_chapters}/{len(chapters)} successful")
        if failed_chapters:
            logger.warning(f"Failed chapters: {', '.join(failed_chapters)}")

        return len(failed_chapters) == 0

    def search_manga(self, query: str, limit: int = 10) -> List[Dict[str, Any]]:
        """
        Search for manga by title.

        Args:
            query: Search query
            limit: Maximum number of results

        Returns:
            List of manga search results
        """
        logger.info(f"Searching for: {query}")

        # Note: vymanga.co doesn't seem to have a search API
        # This is a placeholder for future implementation
        logger.warning("Search functionality not implemented for vymanga.co")
        return []<|MERGE_RESOLUTION|>--- conflicted
+++ resolved
@@ -190,7 +190,6 @@
 
         for link in chapter_links:
             try:
-<<<<<<< HEAD
                 # Extract chapter number from id
                 chapter_match = re.findall(r'chapter-(\d+(?:\.\d+)?)', link.get('id'))
                 if chapter_match:
@@ -203,31 +202,6 @@
                         continue
                     chapter_number = float(chapter_match.group(1))
                 
-=======
-                # Extract chapter number and title from text
-                chapter_text = link.get_text(strip=True)
-                chapter_match = re.search(r'Chapter\s+(\d+(?:\.\d+)?)', chapter_text, re.IGNORECASE)
-
-                if not chapter_match:
-                    continue
-
-                chapter_number = float(chapter_match.group(1))
-
-                # Extract chapter title - everything after "Chapter X.X : "
-                title_match = re.search(r'Chapter\s+\d+(?:\.\d+)?\s*:\s*(.+)', chapter_text, re.IGNORECASE)
-                if title_match:
-                    full_title = title_match.group(1).strip()
-                    # If the title starts with "Ch X.X :", remove it to avoid duplication
-                    ch_prefix_match = re.match(r'Ch\s+\d+(?:\.\d+)?\s*:\s*(.+)', full_title, re.IGNORECASE)
-                    if ch_prefix_match:
-                        chapter_title = ch_prefix_match.group(1).strip()
-                    else:
-                        chapter_title = full_title
-                else:
-                    # Fallback to default title if no title found
-                    chapter_title = f"Chapter {chapter_number}"
-
->>>>>>> 788b97ee
                 # Extract chapter URL
                 chapter_url = link.get('href')
                 if not chapter_url:

"""
Web scraper for vymanga.co.
Handles fetching manga metadata, chapter lists, and page images.
"""

import requests
import time
import os
from bs4 import BeautifulSoup
from urllib.parse import urljoin, urlparse
from typing import List, Optional, Dict, Any
import re
from concurrent.futures import ThreadPoolExecutor, as_completed

from models import Manga, Chapter, Page
from utils import logger, is_valid_image_url

# Try to import playwright, fallback to requests if not available
try:
    from playwright.sync_api import sync_playwright
    PLAYWRIGHT_AVAILABLE = True
except ImportError:
    PLAYWRIGHT_AVAILABLE = False
    logger.warning("Playwright not available. Chapter image scraping may not work properly.")


class VymangaScraper:
    """Scraper for vymanga.co manga website."""

    def __init__(self, base_url: str = "https://vymanga.co"):
        """
        Initialize the scraper.

        Args:
            base_url: Base URL for vymanga.co
        """
        self.base_url = base_url.rstrip('/')
        self.session = requests.Session()
        self.session.headers.update({
            'User-Agent': 'Mozilla/5.0 (Windows NT 10.0; Win64; x64) AppleWebKit/537.36 (KHTML, like Gecko) Chrome/91.0.4472.124 Safari/537.36'
        })

    def _make_request(self, url: str, retries: int = 3) -> Optional[BeautifulSoup]:
        """
        Make HTTP request with retries.

        Args:
            url: URL to request
            retries: Number of retry attempts

        Returns:
            BeautifulSoup object or None if failed
        """
        for attempt in range(retries):
            try:
                logger.debug(f"Making request to: {url} (attempt {attempt + 1})")
                response = self.session.get(url, timeout=30)
                response.raise_for_status()

                # Handle adult content warning on first visit
                if "closeWarningContent" in response.text and attempt == 0:
                    logger.info("Handling adult content warning...")
                    # Try to accept the warning
                    soup = BeautifulSoup(response.text, 'html.parser')
                    accept_button = soup.find('button', {
                        'class': 'btn btn-primary',
                        'onclick': lambda x: x and 'closeWarningContent' in str(x)
                    })

                    if accept_button:
                        # Extract the onclick URL or try to simulate the click
                        onclick = accept_button.get('onclick', '')
                        if 'closeWarningContent();saveWarning()' in onclick:
                            # Try to post to accept the warning
                            warning_response = self.session.post(
                                url,
                                data={'accept_warning': '1'},
                                timeout=10
                            )
                            if warning_response.status_code == 200:
                                response = warning_response

                return BeautifulSoup(response.text, 'html.parser')

            except requests.RequestException as e:
                logger.warning(f"Request failed (attempt {attempt + 1}): {e}")
                if attempt < retries - 1:
                    time.sleep(2 ** attempt)  # Exponential backoff

        logger.error(f"Failed to fetch {url} after {retries} attempts")
        return None

    def scrape_manga_info(self, manga_url: str) -> Optional[Manga]:
        """
        Scrape manga information from the given URL.

        Args:
            manga_url: URL of the manga page

        Returns:
            Manga object with scraped information or None if failed
        """
        logger.info(f"Scraping manga info from: {manga_url}")
        soup = self._make_request(manga_url)

        if not soup:
            return None

        try:
            # Extract basic information
            manga = Manga(
                title="",
                url=manga_url,
                author="",
                status="",
                genres=[],
                summary="",
                cover_url=""
            )

            # Extract title
            title_elem = soup.find('h1', class_='title')
            if title_elem:
                manga.title = title_elem.get_text(strip=True)

            # Extract cover image
            cover_div = soup.find('div', class_='img-manga')
            if cover_div:
                cover_img = cover_div.find('img')
                if cover_img and cover_img.get('src'):
                    manga.cover_url = urljoin(manga_url, cover_img['src'])

            # Extract metadata from col-md-7 div
            info_div = soup.find('div', class_='col-md-7')
            if info_div:
                # Extract author
                author_elem = info_div.find('a', href=re.compile(r'/author/'))
                if author_elem:
                    manga.author = author_elem.get_text(strip=True)

                # Extract status
                status_elem = info_div.find('span', class_='text-ongoing')
                if status_elem:
                    manga.status = status_elem.get_text(strip=True)

                # Extract genres
                genre_badges = info_div.find_all('a', class_='badge')
                for badge in genre_badges:
                    genre_text = badge.get_text(strip=True)
                    if genre_text:
                        manga.genres.append(genre_text)

            # Extract summary
            summary_elem = soup.find('p', class_='content')
            if summary_elem:
                manga.summary = summary_elem.get_text(strip=True)

            # Extract chapters
            chapters = self._scrape_chapter_list(soup, manga_url)
            manga.chapters = chapters

            logger.info(f"Successfully scraped manga: {manga.title} ({len(chapters)} chapters)")
            return manga

        except Exception as e:
            logger.error(f"Error scraping manga info: {e}")
            return None

    def _scrape_chapter_list(self, soup: BeautifulSoup, manga_url: str) -> List[Chapter]:
        """
        Scrape chapter list from the manga page.

        Args:
            soup: BeautifulSoup object of the manga page
            manga_url: Base manga URL

        Returns:
            List of Chapter objects
        """
        
        # Find chapter list container
        chapter_list_div = soup.find('div', class_='list')
<<<<<<< HEAD
        if not chapter_list_div:
            logger.warning("No chapter list found")

        # Find all chapter links
        if chapter_list_div:
            chapter_links = chapter_list_div.find_all('a', class_='list-group-item')
        else:
            chapter_links = soup.select('a[id^=chapter-]')
        
        if not chapter_links:
            logger.warning("No chapters found")
            return []
        
        chapters = []
=======
        
        chapter_links = []
        if chapter_list_div:
            chapter_links = chapter_list_div.find_all('a', class_='list-group-item')
        else:
            # Fallback for one-shots or different layouts
            chapter_links = soup.select('a[id^=chapter-]')

        if not chapter_links:
            logger.warning("No chapters found")
            return chapters

>>>>>>> 733ae4c4
        for link in reversed(chapter_links): # from old to new
            try:
                # Extract chapter number from id
                chapter_match = re.findall(r'chapter-(\d+(?:\.\d+)?)', link.get('id'))
                if chapter_match:
                    chapter_number = float(chapter_match[0])
                else:
                    # Fallback to last number
                    chapter_number = 0.0 if not chapters else chapters[-1].number + 0.001

                # Extract chapter title - everything after "Chapter X.X : "
                chapter_text = link.get_text(strip=True)
                title_match = re.search(r'Chapter\s+\d+(?:\.\d+)?\s*:\s*(.+)', chapter_text, re.IGNORECASE)
                if title_match:
                    full_title = title_match.group(1).strip()

                    # If the title starts with "Ch X.X :", remove it to avoid duplication
                    ch_prefix_match = re.match(r'Ch\s+\d+(?:\.\d+)?\s*:\s*(.+)', full_title, re.IGNORECASE)
                    if ch_prefix_match:
                        chapter_title = ch_prefix_match.group(1).strip()
                    else:
                        chapter_title = full_title
                else:
                    # Fallback to default title if no title found
                    chapter_title = f"Chapter {chapter_number}"

                # Extract chapter URL
                chapter_url = link.get('href')
                if not chapter_url:
                    continue

                # Handle relative URLs
                if chapter_url.startswith('/'):
                    chapter_url = urljoin(self.base_url, chapter_url)
                elif not chapter_url.startswith('http'):
                    chapter_url = urljoin(manga_url, chapter_url)

                # Extract date if available
                date_elem = link.find('p', class_='text-right')
                published_date = None
                if date_elem:
                    date_text = date_elem.get_text(strip=True)
                    # Try to parse relative dates like "7 hours ago"
                    if 'ago' in date_text.lower():
                        published_date = None  # For now, skip parsing relative dates

                chapter = Chapter(
                    title=chapter_title,
                    number=chapter_number,
                    url=chapter_url,
                    published_date=published_date
                )

                chapters.append(chapter)

            except Exception as e:
                logger.warning(f"Error parsing chapter: {e}")
                continue

        # Sort chapters by number (ascending)
        chapters.sort(key=lambda x: x.number)
        logger.info(f"Found {len(chapters)} chapters")
        return chapters

    def scrape_chapter_pages(self, chapter: Chapter) -> bool:
        """
        Scrape all pages/images from a chapter using Playwright.

        Args:
            chapter: Chapter object to scrape pages for

        Returns:
            True if successful, False otherwise
        """
        logger.info(f"Scraping pages for {chapter.title}")

        if not PLAYWRIGHT_AVAILABLE:
            logger.error("Playwright not available. Cannot scrape chapter images.")
            logger.info("Install playwright: pip install playwright")
            logger.info("Then run: playwright install")
            return False

        try:
            # Import here to ensure it's available
            from playwright.sync_api import sync_playwright
            with sync_playwright() as p:
                # Launch browser in headless mode
                browser = p.chromium.launch(headless=True)
                page = browser.new_page()

                # Go to chapter URL
                logger.debug(f"Loading chapter URL: {chapter.url}")
                page.goto(chapter.url, wait_until="domcontentloaded")
                time.sleep(3)

                # Click "Change To Vertical View" button
                try:
                    view_toggle = page.query_selector("a.view-control")
                    if view_toggle:
                        view_toggle.click()
                        time.sleep(2)
                        logger.debug("Switched to vertical view")
                except Exception as e:
                    logger.debug(f"Could not click vertical view button: {e}")

                # Grab all images inside #main_reader
                image_elements = page.query_selector_all("#main_reader img")
                logger.info(f"Found {len(image_elements)} images")

                if not image_elements:
                    logger.warning("No images found in chapter")
                    browser.close()
                    return False

                pages_found = 0
                for idx, img in enumerate(image_elements, start=1):
                    try:
                        # Get image URL from data-src or src attribute
                        img_url = img.get_attribute("data-src") or img.get_attribute("src")

                        logger.debug(f"Image {idx}: {img_url}")

                        # Skip loading gifs and invalid URLs
                        if not img_url:
                            logger.debug(f"Skipping image {idx}: empty URL")
                            continue

                        if "loading.gif" in img_url:
                            logger.debug(f"Skipping image {idx}: loading gif")
                            continue

                        # Validate image URL
                        is_valid = is_valid_image_url(img_url)
                        logger.debug(f"Image {idx} validation result: {is_valid}")

                        if not is_valid:
                            logger.debug(f"Skipping image {idx}: invalid image URL")
                            continue

                        # Handle relative URLs
                        if img_url.startswith('/'):
                            img_url = urljoin(self.base_url, img_url)
                        elif not img_url.startswith('http'):
                            img_url = urljoin(chapter.url, img_url)

                        # Add page to chapter
                        page_obj = chapter.add_page(img_url, idx)
                        pages_found += 1
                        logger.debug(f"Added page {idx}: {img_url}")

                    except Exception as e:
                        logger.warning(f"Error processing image {idx}: {e}")
                        continue

                browser.close()
                logger.info(f"Successfully scraped {pages_found} pages for {chapter.title}")
                return pages_found > 0

        except Exception as e:
            logger.error(f"Error scraping chapter pages with Playwright: {e}")
            return False

    def scrape_manga_with_chapters(self, manga_url: str, max_workers: int = 3) -> Optional[Manga]:
        """
        Scrape complete manga including all chapters and pages using parallel processing.

        Args:
            manga_url: URL of the manga page
            max_workers: Maximum number of concurrent chapter scrapers

        Returns:
            Complete Manga object or None if failed
        """
        logger.info(f"Starting complete scrape of: {manga_url}")

        # First scrape basic manga info
        manga = self.scrape_manga_info(manga_url)
        if not manga:
            return None

        # Then scrape all chapters in parallel
        total_chapters = len(manga.chapters)
        logger.info(f"Scraping {total_chapters} chapters using {max_workers} parallel workers...")

        successful_chapters = 0
        failed_chapters = []

        # Use ThreadPoolExecutor for parallel chapter scraping
        with ThreadPoolExecutor(max_workers=max_workers) as executor:
            # Submit all chapter scraping tasks
            future_to_chapter = {
                executor.submit(self.scrape_chapter_pages, chapter): chapter
                for chapter in manga.chapters
            }

            # Process completed tasks as they finish
            for future in as_completed(future_to_chapter):
                chapter = future_to_chapter[future]
                try:
                    success = future.result()
                    if success:
                        successful_chapters += 1
                        logger.info(f"✓ Completed: {chapter.title}")
                    else:
                        failed_chapters.append(chapter.title)
                        logger.warning(f"✗ Failed: {chapter.title}")

                except Exception as e:
                    failed_chapters.append(chapter.title)
                    logger.error(f"✗ Error scraping {chapter.title}: {e}")

        # Log summary
        logger.info(f"Chapter scraping completed: {successful_chapters}/{total_chapters} successful")
        if failed_chapters:
            logger.warning(f"Failed chapters: {', '.join(failed_chapters)}")

        logger.info(f"Completed scraping manga: {manga.title}")
        return manga

    def scrape_selected_chapters(self, chapters: List[Chapter], max_workers: int = 3) -> bool:
        """
        Scrape pages for selected chapters only using parallel processing.

        Args:
            chapters: List of Chapter objects to scrape pages for
            max_workers: Maximum number of concurrent chapter scrapers

        Returns:
            True if all chapters were scraped successfully, False otherwise
        """
        if not chapters:
            logger.warning("No chapters provided for scraping")
            return False

        logger.info(f"Scraping {len(chapters)} selected chapters using {max_workers} parallel workers...")

        successful_chapters = 0
        failed_chapters = []

        # Use ThreadPoolExecutor for parallel chapter scraping
        with ThreadPoolExecutor(max_workers=max_workers) as executor:
            # Submit all chapter scraping tasks
            future_to_chapter = {
                executor.submit(self.scrape_chapter_pages, chapter): chapter
                for chapter in chapters
            }

            # Process completed tasks as they finish
            for future in as_completed(future_to_chapter):
                chapter = future_to_chapter[future]
                try:
                    success = future.result()
                    if success:
                        successful_chapters += 1
                        logger.info(f"✓ Completed: {chapter.title}")
                    else:
                        failed_chapters.append(chapter.title)
                        logger.warning(f"✗ Failed: {chapter.title}")

                except Exception as e:
                    failed_chapters.append(chapter.title)
                    logger.error(f"✗ Error scraping {chapter.title}: {e}")

        # Log summary
        logger.info(f"Chapter scraping completed: {successful_chapters}/{len(chapters)} successful")
        if failed_chapters:
            logger.warning(f"Failed chapters: {', '.join(failed_chapters)}")

        return len(failed_chapters) == 0

    def search_manga(self, query: str, limit: int = 10) -> List[Dict[str, Any]]:
        """
        Search for manga by title.

        Args:
            query: Search query
            limit: Maximum number of results

        Returns:
            List of manga search results
        """
        logger.info(f"Searching for: {query}")

        # Note: vymanga.co doesn't seem to have a search API
        # This is a placeholder for future implementation
        logger.warning("Search functionality not implemented for vymanga.co")
        return []<|MERGE_RESOLUTION|>--- conflicted
+++ resolved
@@ -180,7 +180,6 @@
         
         # Find chapter list container
         chapter_list_div = soup.find('div', class_='list')
-<<<<<<< HEAD
         if not chapter_list_div:
             logger.warning("No chapter list found")
 
@@ -195,7 +194,6 @@
             return []
         
         chapters = []
-=======
         
         chapter_links = []
         if chapter_list_div:
@@ -208,7 +206,6 @@
             logger.warning("No chapters found")
             return chapters
 
->>>>>>> 733ae4c4
         for link in reversed(chapter_links): # from old to new
             try:
                 # Extract chapter number from id
